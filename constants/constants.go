--- conflicted
+++ resolved
@@ -13,13 +13,10 @@
 	FileExtensionBSON    string = ".bson"
 	ContentTypeMsgpack   string = "application/x-msgpack"
 	FileExtensionMsgpack string = ".msgpack"
-<<<<<<< HEAD
 	ContentTypeCSV       string = "text/csv"
 	FileExtensionCSV     string = ".csv"
-=======
 	ContentTypeXML       string = "text/xml"
 	FileExtensionXML     string = ".xml"
->>>>>>> aaddff03
 )
 
 const (
