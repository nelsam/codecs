--- conflicted
+++ resolved
@@ -89,11 +89,7 @@
 		if dataMap, ok := data.(objects.Map); ok {
 			return dataMap, nil
 		} else {
-<<<<<<< HEAD
-			panic(fmt.Sprintf("codecs: PublicDataMap must refer to a map[string]interface{} or objects.Map, not %s.", reflect.TypeOf(data)))
-=======
 			panic(fmt.Sprintf("codecs: PublicDataMap must refer to a map[string]interface{} or objects.Map, not %s.  Did you mean to implement the Facade interface?", reflect.TypeOf(data)))
->>>>>>> aaddff03
 		}
 	}
 
